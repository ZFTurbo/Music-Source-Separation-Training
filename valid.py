--- conflicted
+++ resolved
@@ -1,1190 +1,779 @@
-<<<<<<< HEAD
-# coding: utf-8
-__author__ = 'Roman Solovyev (ZFTurbo): https://github.com/ZFTurbo/'
-
-import argparse
-import time
-from tqdm.auto import tqdm
-import sys
-import os
-import glob
-import copy
-import torch
-import librosa
-import soundfile as sf
-import numpy as np
-import torch.nn as nn
-import multiprocessing
-
-import warnings
-warnings.filterwarnings("ignore")
-
-from utils import demix, get_metrics, get_model_from_config, prefer_target_instrument
-
-def proc_list_of_files(
-    mixture_paths,
-    model,
-    args,
-    config,
-    device,
-    verbose=False,
-    is_tqdm=True
-):
-    instruments = prefer_target_instrument(config)
-
-    store_dir = ''
-    if hasattr(args, 'store_dir'):
-        store_dir = args.store_dir
-    use_tta = False
-    if hasattr(args, 'use_tta'):
-        use_tta = args.use_tta
-    extension = 'wav'
-    if hasattr(args, 'extension'):
-        extension = args.extension
-    if 'extension' in config['inference']:
-        extension = config['inference']['extension']
-
-    if store_dir != '':
-        os.makedirs(store_dir, exist_ok=True)
-
-    # Initialize metrics dictionary
-    all_metrics = dict()
-    for metric in args.metrics:
-        all_metrics[metric] = dict()
-        for instr in config.training.instruments:
-            all_metrics[metric][instr] = []
-
-    if is_tqdm:
-        mixture_paths = tqdm(mixture_paths)
-
-    for path in mixture_paths:
-        start_time = time.time()
-        mix, sr = sf.read(path)
-        mix_orig = mix.copy()
-
-        if 'sample_rate' in config.audio:
-            if sr != config.audio['sample_rate']:
-                orig_length = mix.shape[0]
-                if verbose:
-                    print('Warning: sample rate is different. In config: {} in file {}: {}'.format(config.audio['sample_rate'], path, sr))
-                mix = librosa.resample(mix, orig_sr=sr, target_sr=config.audio['sample_rate'], res_type='kaiser_best')
-
-        # Fix for mono
-        if len(mix.shape) == 1:
-            mix = np.expand_dims(mix, axis=-1)
-
-        mix = mix.T # (channels, waveform)
-        folder = os.path.dirname(path)
-        folder_name = os.path.abspath(folder)
-        if verbose:
-            print('Song: {} Shape: {}'.format(folder_name, mix.shape))
-
-        if 'normalize' in config.inference:
-            if config.inference['normalize'] is True:
-                mono = mix.mean(0)
-                mean = mono.mean()
-                std = mono.std()
-                mix = (mix - mean) / std
-
-        if use_tta:
-            # orig, channel inverse, polarity inverse
-            track_proc_list = [mix.copy(), mix[::-1].copy(), -1. * mix.copy()]
-        else:
-            track_proc_list = [mix.copy()]
-
-        full_result = []
-        for mix in track_proc_list:
-            waveforms = demix(config, model, mix, device, model_type=args.model_type)
-            full_result.append(waveforms)
-
-        # Average all values in single dict
-        waveforms = full_result[0]
-        for i in range(1, len(full_result)):
-            d = full_result[i]
-            for el in d:
-                if i == 2:
-                    waveforms[el] += -1.0 * d[el]
-                elif i == 1:
-                    waveforms[el] += d[el][::-1].copy()
-                else:
-                    waveforms[el] += d[el]
-        for el in waveforms:
-            waveforms[el] = waveforms[el] / len(full_result)
-
-        pbar_dict = {}
-        for instr in instruments:
-            if verbose:
-                print("Instr: {}".format(instr))
-            if instr != 'other' or config.training.other_fix is False:
-                try:
-                    track, sr1 = sf.read(folder + '/{}.{}'.format(instr, extension))
-
-                    # Fix for mono
-                    if len(track.shape) == 1:
-                        track = np.expand_dims(track, axis=-1)
-
-                except Exception as e:
-                    print('No data for stem: {}. Skip!'.format(instr))
-                    continue
-            else:
-                # other is actually instrumental
-                track, sr1 = sf.read(folder + '/{}.{}'.format('vocals', extension))
-                track = mix_orig - track
-
-            estimates = waveforms[instr]
-
-            if 'sample_rate' in config.audio:
-                if sr != config.audio['sample_rate']:
-                    estimates = librosa.resample(estimates, orig_sr=config.audio['sample_rate'], target_sr=sr, res_type='kaiser_best')
-                    estimates = librosa.util.fix_length(estimates, size=orig_length)
-
-            # print(estimates.shape)
-            if 'normalize' in config.inference:
-                if config.inference['normalize'] is True:
-                    estimates = estimates * std + mean
-
-            if store_dir != "":
-                out_wav_name = "{}/{}_{}.wav".format(store_dir, os.path.basename(folder), instr)
-                sf.write(out_wav_name, estimates.T, sr, subtype='FLOAT')
-
-            track_metrics = get_metrics(
-                args.metrics,
-                track.T,
-                estimates,
-                mix_orig.T,
-                device=device,
-            )
-
-            for metric_name in track_metrics:
-                metric_value = track_metrics[metric_name]
-                if verbose:
-                    print("Metric {:11s} value: {:.4f}".format(metric_name, metric_value))
-                all_metrics[metric_name][instr].append(metric_value)
-                pbar_dict['{}_{}'.format(metric_name, instr)] = metric_value
-
-            try:
-                mixture_paths.set_postfix(pbar_dict)
-            except Exception as e:
-                pass
-        if verbose:
-            print("Time for song: {:.2f} sec".format(time.time() - start_time))
-
-    return all_metrics
-
-
-def valid(model, args, config, device, verbose=False):
-    start_time = time.time()
-    model.eval().to(device)
-
-    store_dir = ''
-    if hasattr(args, 'store_dir'):
-        store_dir = args.store_dir
-    extension = 'wav'
-    if hasattr(args, 'extension'):
-        extension = args.extension
-    if 'extension' in config['inference']:
-        extension = config['inference']['extension']
-
-    all_mixtures_path = []
-    for valid_path in args.valid_path:
-        part = sorted(glob.glob(valid_path + '/*/mixture.{}'.format(extension)))
-        if len(part) == 0:
-            if verbose:
-                print('No validation data found in: {}'.format(valid_path))
-        all_mixtures_path += part
-    if verbose:
-        print('Total mixtures: {}'.format(len(all_mixtures_path)))
-        print('Overlap: {} Batch size: {}'.format(config.inference.num_overlap, config.inference.batch_size))
-
-    all_metrics = proc_list_of_files(all_mixtures_path, model, args, config, device, verbose, not verbose)
-
-    instruments = prefer_target_instrument(config)
-
-    if store_dir != "":
-        out = open(store_dir + '/results.txt', 'w')
-        out.write(str(args) + "\n")
-    print("Num overlap: {}".format(config.inference.num_overlap))
-
-    metric_avg = {}
-    for instr in instruments:
-        for metric_name in all_metrics:
-            metric_values = np.array(all_metrics[metric_name][instr])
-            mean_val = metric_values.mean()
-            std_val = metric_values.std()
-            print("Instr {} {}: {:.4f} (Std: {:.4f})".format(instr, metric_name, mean_val, std_val))
-            if store_dir != "":
-                out.write("Instr {} {}: {:.4f} (Std: {:.4f})".format(instr, metric_name, mean_val, std_val) + "\n")
-            if metric_name not in metric_avg:
-                metric_avg[metric_name] = 0.0
-            metric_avg[metric_name] += mean_val
-    for metric_name in all_metrics:
-        metric_avg[metric_name] /= len(instruments)
-
-    if len(instruments) > 1:
-        for metric_name in metric_avg:
-            print('Metric avg {:11s}: {:.4f}'.format(metric_name, metric_avg[metric_name]))
-            if store_dir != "":
-                out.write('Metric avg {:11s}: {:.4f}'.format(metric_name, metric_avg[metric_name]) + "\n")
-    print("Elapsed time: {:.2f} sec".format(time.time() - start_time))
-    if store_dir != "":
-        out.write("Elapsed time: {:.2f} sec".format(time.time() - start_time) + "\n")
-        out.close()
-
-    return metric_avg
-
-
-def valid_mp(proc_id, queue, all_mixtures_path, model, args, config, device, return_dict):
-    m1 = model.eval().to(device)
-    if proc_id == 0:
-        progress_bar = tqdm(total=len(all_mixtures_path))
-
-    # Initialize metrics dictionary
-    all_metrics = dict()
-    for metric in args.metrics:
-        all_metrics[metric] = dict()
-        for instr in config.training.instruments:
-            all_metrics[metric][instr] = []
-
-    while True:
-        current_step, path = queue.get()
-        if path is None:  # check for sentinel value
-            break
-        single_metrics = proc_list_of_files([path], m1, args, config, device, False, False)
-        pbar_dict = {}
-        for instr in config.training.instruments:
-            for metric_name in all_metrics:
-                all_metrics[metric_name][instr] += single_metrics[metric_name][instr]
-                if len(single_metrics[metric_name][instr]) > 0:
-                    pbar_dict['{}_{}'.format(metric_name, instr)] = "{:.4f}".format(single_metrics[metric_name][instr][0])
-        if proc_id == 0:
-            progress_bar.update(current_step - progress_bar.n)
-            progress_bar.set_postfix(pbar_dict)
-        # print(f"Inference on process {proc_id}", all_sdr)
-    return_dict[proc_id] = all_metrics
-    return
-
-
-def valid_multi_gpu(model, args, config, device_ids, verbose=False):
-    start_time = time.time()
-
-    store_dir = ''
-    if hasattr(args, 'store_dir'):
-        store_dir = args.store_dir
-    extension = 'wav'
-    if hasattr(args, 'extension'):
-        extension = args.extension
-    if 'extension' in config['inference']:
-        extension = config['inference']['extension']
-
-    all_mixtures_path = []
-    for valid_path in args.valid_path:
-        part = sorted(glob.glob(valid_path + '/*/mixture.{}'.format(extension)))
-        if len(part) == 0:
-            if verbose:
-                print('No validation data found in: {}'.format(valid_path))
-        all_mixtures_path += part
-    if verbose:
-        print('Total mixtures: {}'.format(len(all_mixtures_path)))
-        print('Overlap: {} Batch size: {}'.format(config.inference.num_overlap, config.inference.batch_size))
-
-    model = model.to('cpu')
-    try:
-        # For multiGPU training extract single model
-        if len(device_ids) > 1:
-            model = model.module
-    except Exception as e:
-        pass
-
-    queue = torch.multiprocessing.Queue()
-    processes = []
-    return_dict = torch.multiprocessing.Manager().dict()
-    for i, device in enumerate(device_ids):
-        if torch.cuda.is_available():
-            device = 'cuda:{}'.format(device)
-        else:
-            device = 'cpu'
-        p = torch.multiprocessing.Process(target=valid_mp, args=(i, queue, all_mixtures_path, model, args, config, device, return_dict))
-        p.start()
-        processes.append(p)
-    for i, path in enumerate(all_mixtures_path):
-        queue.put((i, path))
-    for _ in range(len(device_ids)):
-        queue.put((None, None))  # sentinel value to signal subprocesses to exit
-    for p in processes:
-        p.join()  # wait for all subprocesses to finish
-
-    all_metrics = dict()
-    for metric in args.metrics:
-        all_metrics[metric] = dict()
-        for instr in config.training.instruments:
-            all_metrics[metric][instr] = []
-            for i in range(len(device_ids)):
-                all_metrics[metric][instr] += return_dict[i][metric][instr]
-
-    instruments = prefer_target_instrument(config)
-
-    if store_dir != "":
-        out = open(store_dir + '/results.txt', 'w')
-        out.write(str(args) + "\n")
-    print("Num overlap: {}".format(config.inference.num_overlap))
-
-    metric_avg = {}
-    for instr in instruments:
-        for metric_name in all_metrics:
-            metric_values = np.array(all_metrics[metric_name][instr])
-            mean_val = metric_values.mean()
-            std_val = metric_values.std()
-            print("Instr {} {}: {:.4f} (Std: {:.4f})".format(instr, metric_name, mean_val, std_val))
-            if store_dir != "":
-                out.write("Instr {} {}: {:.4f} (Std: {:.4f})".format(instr, metric_name, mean_val, std_val) + "\n")
-            if metric_name not in metric_avg:
-                metric_avg[metric_name] = 0.0
-            metric_avg[metric_name] += mean_val
-    for metric_name in all_metrics:
-        metric_avg[metric_name] /= len(instruments)
-
-    if len(instruments) > 1:
-        for metric_name in metric_avg:
-            print('Metric avg {:11s}: {:.4f}'.format(metric_name, metric_avg[metric_name]))
-            if store_dir != "":
-                out.write('Metric avg {:11s}: {:.4f}'.format(metric_name, metric_avg[metric_name]) + "\n")
-    print("Elapsed time: {:.2f} sec".format(time.time() - start_time))
-    if store_dir != "":
-        out.write("Elapsed time: {:.2f} sec".format(time.time() - start_time) + "\n")
-        out.close()
-
-    return metric_avg
-
-
-def check_validation(args):
-    parser = argparse.ArgumentParser()
-    parser.add_argument("--model_type", type=str, default='mdx23c', help="One of mdx23c, htdemucs, segm_models, mel_band_roformer, bs_roformer, swin_upernet, bandit")
-    parser.add_argument("--config_path", type=str, help="path to config file")
-    parser.add_argument("--start_check_point", type=str, default='', help="Initial checkpoint to valid weights")
-    parser.add_argument("--valid_path", nargs="+", type=str, help="validate path")
-    parser.add_argument("--store_dir", default="", type=str, help="path to store results as wav file")
-    parser.add_argument("--device_ids", nargs='+', type=int, default=0, help='list of gpu ids')
-    parser.add_argument("--num_workers", type=int, default=0, help="dataloader num_workers")
-    parser.add_argument("--pin_memory", type=bool, default=False, help="dataloader pin_memory")
-    parser.add_argument("--extension", type=str, default='wav', help="Choose extension for validation")
-    parser.add_argument("--use_tta", action='store_true', help="Flag adds test time augmentation during inference (polarity and channel inverse). While this triples the runtime, it reduces noise and slightly improves prediction quality.")
-    parser.add_argument("--metrics", nargs='+', type=str, default=["sdr"], choices=['sdr', 'l1_freq', 'si_sdr', 'log_wmse', 'aura_stft', 'aura_mrstft', 'bleedless', 'fullness'], help='List of metrics to use.')
-    if args is None:
-        args = parser.parse_args()
-    else:
-        args = parser.parse_args(args)
-
-    torch.backends.cudnn.benchmark = True
-    torch.multiprocessing.set_start_method('spawn')
-
-    model, config = get_model_from_config(args.model_type, args.config_path)
-    if args.start_check_point != '':
-        print('Start from checkpoint: {}'.format(args.start_check_point))
-        state_dict = torch.load(args.start_check_point, map_location=torch.device('cpu'))
-        if args.model_type in ['htdemucs', 'apollo']:
-            # Fix for htdemucs pretrained models
-            if 'state' in state_dict:
-                state_dict = state_dict['state']
-            # Fix for apollo pretrained models
-            if 'state_dict' in state_dict:
-                state_dict = state_dict['state_dict']
-        model.load_state_dict(state_dict)
-
-    print("Instruments: {}".format(config.training.instruments))
-
-    device_ids = args.device_ids
-    if torch.cuda.is_available():
-        device = torch.device('cuda:0')
-    else:
-        device = 'cpu'
-        print('CUDA is not available. Run validation on CPU. It will be very slow...')
-
-    if torch.cuda.is_available() and len(device_ids) > 1:
-        valid_multi_gpu(model, args, config, device_ids, verbose=False)
-    else:
-        valid(model, args, config, device, verbose=True)
-
-
-if __name__ == "__main__":
-    check_validation(None)
-=======
-# coding: utf-8
-__author__ = 'Roman Solovyev (ZFTurbo): https://github.com/ZFTurbo/'
-
-import argparse
-import time
-from tqdm.auto import tqdm
-import sys
-import os
-import glob
-import copy
-import torch
-import librosa
-import soundfile as sf
-import numpy as np
-import torch.nn as nn
-import multiprocessing
-from utils import demix, get_metrics, get_model_from_config, prefer_target_instrument
-from typing import Tuple, Dict, List, Union
-import warnings
-from ml_collections import ConfigDict
-warnings.filterwarnings("ignore")
-
-
-def read_audio_transposed(path: str, instr: str = None, skip_err: bool = False) -> Tuple[np.ndarray, int]:
-    """
-    Reads an audio file, ensuring mono audio is converted to two-dimensional format,
-    and transposes the data to have channels as the first dimension.
-    Parameters
-    ----------
-    path : str
-        Path to the audio file.
-    skip_err: bool
-        If true, not raise errors
-    instr:
-        name of instument
-    Returns
-    -------
-    Tuple[np.ndarray, int]
-        A tuple containing:
-        - Transposed audio data as a NumPy array with shape (channels, length).
-          For mono audio, the shape will be (1, length).
-        - Sampling rate (int), e.g., 44100.
-    """
-
-    try:
-        mix, sr = sf.read(path)
-    except Exception as e:
-        if skip_err:
-            print(f"No stem {instr}: skip!")
-            return None, None
-        else:
-            raise RuntimeError(f"Error reading the file at {path}: {e}")
-    else:
-        if len(mix.shape) == 1:  # For mono audio
-            mix = np.expand_dims(mix, axis=-1)
-        return mix.T, sr
-
-
-def normalize_audio(audio: np.ndarray) -> tuple[np.ndarray, Dict[str, float]]:
-    """
-    Normalize an audio signal by subtracting the mean and dividing by the standard deviation.
-
-    Parameters:
-    ----------
-    audio : np.ndarray
-        Input audio array with shape (channels, time) or (time,).
-
-    Returns:
-    -------
-    tuple[np.ndarray, dict[str, float]]
-        - Normalized audio array with the same shape as the input.
-        - Dictionary containing the mean and standard deviation of the original audio.
-    """
-
-    mono = audio.mean(0)
-    mean, std = mono.mean(), mono.std()
-    return (audio - mean) / std, {"mean": mean, "std": std}
-
-
-def denormalize_audio(audio: np.ndarray, norm_params: Dict[str, float]) -> np.ndarray:
-    """
-    Denormalize an audio signal by reversing the normalization process (multiplying by the standard deviation
-    and adding the mean).
-
-    Parameters:
-    ----------
-    audio : np.ndarray
-        Normalized audio array to be denormalized.
-    norm_params : dict[str, float]
-        Dictionary containing the 'mean' and 'std' values used for normalization.
-
-    Returns:
-    -------
-    np.ndarray
-        Denormalized audio array with the same shape as the input.
-    """
-
-    return audio * norm_params["std"] + norm_params["mean"]
-
-
-
-def logging(logs: List[str], text: str, verbose_logging: bool = False) -> None:
-    """
-    Log validation information by printing the text and appending it to a log list.
-
-    Parameters:
-    ----------
-    store_dir : str
-        Directory to store the logs. If empty, logs are not stored.
-    logs : List[str]
-        List where the logs will be appended if the store_dir is specified.
-    text : str
-        The text to be logged, printed, and optionally added to the logs list.
-
-    Returns:
-    -------
-    None
-        This function modifies the logs list in place and prints the text.
-    """
-
-    print(text)
-    if verbose_logging:
-        logs.append(text)
-
-
-def write_results_in_file(store_dir: str, logs: List[str]) -> None:
-    """
-    Write the list of results into a file in the specified directory.
-
-    Parameters:
-    ----------
-    store_dir : str
-        The directory where the results file will be saved.
-    results : List[str]
-        A list of result strings to be written to the file.
-
-    Returns:
-    -------
-    None
-    """
-    with open(f'{store_dir}/results.txt', 'w') as out:
-        for item in logs:
-            out.write(item + "\n")
-
-
-def get_mixture_paths(
-    args,
-    verbose: bool,
-    config: ConfigDict,
-    extension: str
-) -> List[str]:
-    """
-    Retrieve paths to mixture files in the specified validation directories.
-
-    Parameters:
-    ----------
-    valid_path : List[str]
-        A list of directories to search for validation mixtures.
-    verbose : bool
-        If True, prints detailed information about the search process.
-    config : ConfigDict
-        Configuration object containing parameters like `inference.num_overlap` and `inference.batch_size`.
-    extension : str
-        File extension of the mixture files (e.g., 'wav').
-
-    Returns:
-    -------
-    List[str]
-        A list of file paths to the mixture files.
-    """
-    try:
-        valid_path = args.valid_path
-    except Exception as e:
-        print('No valid path in args')
-        raise e
-
-    all_mixtures_path = []
-    for path in valid_path:
-        part = sorted(glob.glob(f"{path}/*/mixture.{extension}"))
-        if len(part) == 0:
-            if verbose:
-                print(f'No validation data found in: {path}')
-        all_mixtures_path += part
-    if verbose:
-        print(f'Total mixtures: {len(all_mixtures_path)}')
-        print(f'Overlap: {config.inference.num_overlap} Batch size: {config.inference.batch_size}')
-
-    return all_mixtures_path
-
-
-def update_metrics_and_pbar(
-        track_metrics: Dict,
-        all_metrics: Dict,
-        instr: str,
-        pbar_dict: Dict,
-        mixture_paths: Union[List[str], tqdm],
-        verbose: bool = False
-) -> None:
-    """
-    Update metrics dictionary and progress bar with new metric values.
-
-    Parameters:
-    ----------
-    track_metrics : Dict
-        Dictionary with metric names as keys and their computed values as values.
-    all_metrics : Dict
-        Dictionary to store all metrics, organized by metric name and instrument.
-    instr : str
-        Name of the instrument for which the metrics are being computed.
-    pbar_dict : Dict
-        Dictionary for progress bar updates.
-    mixture_paths : tqdm, optional
-        Progress bar object, if available. Default is None.
-    verbose : bool, optional
-        If True, prints metric values to the console. Default is False.
-    """
-    for metric_name, metric_value in track_metrics.items():
-        if verbose:
-            print(f"Metric {metric_name:11s} value: {metric_value:.4f}")
-        all_metrics[metric_name][instr].append(metric_value)
-        pbar_dict[f'{metric_name}_{instr}'] = metric_value
-
-    if mixture_paths is not None:
-        try:
-            mixture_paths.set_postfix(pbar_dict)
-        except Exception:
-            pass
-
-
-def apply_tta(
-        config,
-        model: torch.nn.Module,
-        mix: torch.Tensor,
-        waveforms_orig: Dict[str, torch.Tensor],
-        device: torch.device,
-        model_type: str
-) -> Dict[str, torch.Tensor]:
-    """
-    Apply Test-Time Augmentation (TTA) for source separation.
-
-    This function processes the input mixture with test-time augmentations, including
-    channel inversion and polarity inversion, to enhance the separation results. The
-    results from all augmentations are averaged to produce the final output.
-
-    Parameters:
-    ----------
-    config : Any
-        Configuration object containing model and processing parameters.
-    model : torch.nn.Module
-        The trained model used for source separation.
-    mix : torch.Tensor
-        The mixed audio tensor with shape (channels, time).
-    waveforms_orig : Dict[str, torch.Tensor]
-        Dictionary of original separated waveforms (before TTA) for each instrument.
-    device : torch.device
-        Device (CPU or CUDA) on which the model will be executed.
-    model_type : str
-        Type of the model being used (e.g., "demucs", "custom_model").
-
-    Returns:
-    -------
-    Dict[str, torch.Tensor]
-        Updated dictionary of separated waveforms after applying TTA.
-    """
-    # Create augmentations: channel inversion and polarity inversion
-    track_proc_list = [mix[::-1].copy(), -1.0 * mix.copy()]
-
-    # Process each augmented mixture
-    for i, augmented_mix in enumerate(track_proc_list):
-        waveforms = demix(config, model, augmented_mix, device, model_type=model_type)
-        for el in waveforms:
-            if i == 0:
-                waveforms_orig[el] += waveforms[el][::-1].copy()
-            else:
-                waveforms_orig[el] -= waveforms[el]
-
-    # Average the results across augmentations
-    for el in waveforms_orig:
-        waveforms_orig[el] /= len(track_proc_list) + 1
-
-    return waveforms_orig
-
-
-def process_audio_files(
-    mixture_paths: List[str],
-    model: torch.nn.Module,
-    args,
-    config,
-    device: torch.device,
-    verbose: bool = False,
-    is_tqdm: bool = True
-) -> Dict[str, Dict[str, List[float]]]:
-    """
-    Process a list of audio files, perform source separation, and evaluate metrics.
-
-    Parameters:
-    ----------
-    mixture_paths : List[str]
-        List of file paths to the audio mixtures.
-    model : torch.nn.Module
-        The trained model used for source separation.
-    args : Any
-        Argument object containing user-specified options like metrics, model type, etc.
-    config : Any
-        Configuration object containing model and processing parameters.
-    device : torch.device
-        Device (CPU or CUDA) on which the model will be executed.
-    verbose : bool, optional
-        If True, prints detailed logs for each processed file. Default is False.
-    is_tqdm : bool, optional
-        If True, displays a progress bar for file processing. Default is True.
-
-    Returns:
-    -------
-    Dict[str, Dict[str, List[float]]]
-        A nested dictionary where the outer keys are metric names,
-        the inner keys are instrument names, and the values are lists of metric scores.
-    """
-    instruments = prefer_target_instrument(config)
-
-    use_tta = getattr(args, 'use_tta', False)
-    #dir to save files, if empty no saving
-    store_dir = getattr(args, 'store_dir', '')
-    #codec to save files
-    extension = getattr(config['inference'],'extension',
-                        getattr(args, 'extension',
-                                'wav') )
-
-    # Initialize metrics dictionary
-    all_metrics = {
-        metric: {instr: [] for instr in config.training.instruments}
-        for metric in args.metrics
-    }
-
-    if is_tqdm:
-        mixture_paths = tqdm(mixture_paths)
-
-    for path in mixture_paths:
-        start_time = time.time()
-        mix, sr = read_audio_transposed(path)
-        mix_orig = mix.copy()
-        folder = os.path.dirname(path)
-
-        if 'sample_rate' in config.audio:
-            if sr != config.audio['sample_rate']:
-                orig_length = mix.shape[-1]
-                if verbose:
-                    print(f'Warning: sample rate is different. In config: {config.audio["sample_rate"]} in file {path}: {sr}')
-                mix = librosa.resample(mix, orig_sr=sr, target_sr=config.audio['sample_rate'], res_type='kaiser_best')
-
-        if verbose:
-            folder_name = os.path.abspath(folder)
-            print(f'Song: {folder_name} Shape: {mix.shape}')
-
-        if 'normalize' in config.inference:
-            if config.inference['normalize'] is True:
-                mix, norm_params = normalize_audio(mix)
-
-        waveforms_orig = demix(config, model, mix.copy(), device, model_type=args.model_type)
-
-        if use_tta:
-            waveforms_orig = apply_tta(config, model, mix, waveforms_orig, device, args.model_type)
-
-        pbar_dict = {}
-
-        for instr in instruments:
-            if verbose:
-                print(f"Instr: {instr}")
-
-            if instr != 'other' or config.training.other_fix is False:
-                track, sr1 = read_audio_transposed(f"{folder}/{instr}.{extension}", instr, skip_err=True)
-                if track is None:
-                    continue
-            else:
-                # if track=vocal+other
-                track, sr1 = read_audio_transposed(f"{folder}/vocals.{extension}")
-                track = mix_orig - track
-
-            estimates = waveforms_orig[instr]
-
-            if 'sample_rate' in config.audio:
-                if sr != config.audio['sample_rate']:
-                    estimates = librosa.resample(estimates, orig_sr=config.audio['sample_rate'], target_sr=sr,
-                                                 res_type='kaiser_best')
-                    estimates = librosa.util.fix_length(estimates, size=orig_length)
-
-            if 'normalize' in config.inference:
-                if config.inference['normalize'] is True:
-                    estimates = denormalize_audio(estimates, norm_params)
-
-            if store_dir:
-                os.makedirs(store_dir, exist_ok=True)
-                out_wav_name = f"{store_dir}/{os.path.basename(folder)}_{instr}.wav"
-                sf.write(out_wav_name, estimates.T, sr, subtype='FLOAT')
-
-            track_metrics = get_metrics(
-                args.metrics,
-                track,
-                estimates,
-                mix_orig,
-                device=device,
-            )
-
-            update_metrics_and_pbar(
-                track_metrics,
-                all_metrics,
-                instr, pbar_dict,
-                mixture_paths=mixture_paths,
-                verbose=verbose
-            )
-
-        if verbose:
-            print(f"Time for song: {time.time() - start_time:.2f} sec")
-
-    return all_metrics
-
-
-def compute_metric_avg(
-    store_dir: str,
-    args,
-    instruments: List[str],
-    config: ConfigDict,
-    all_metrics: Dict[str, Dict[str, List[float]]],
-    start_time: float
-) -> Dict[str, float]:
-    """
-    Calculate and log the average metrics for each instrument, including per-instrument metrics and overall averages.
-
-    Parameters:
-    ----------
-    store_dir : str
-        Directory to store the logs. If empty, logs are not stored.
-    args : dict
-        Dictionary containing the arguments, used for logging.
-    instruments : List[str]
-        List of instruments to process.
-    config : ConfigDict
-        Configuration dictionary containing the inference settings.
-    all_metrics : Dict[str, Dict[str, List[float]]]
-        A dictionary containing metric values for each instrument.
-        The structure is {metric_name: {instrument_name: [metric_values]}}.
-    start_time : float
-        The starting time for calculating elapsed time.
-
-    Returns:
-    -------
-    Dict[str, float]
-        A dictionary with the average value for each metric across all instruments.
-    """
-
-    logs = []
-    if store_dir:
-        logs.append(str(args))
-        verbose_logging = True
-    else:
-        verbose_logging = False
-
-    logging(logs, text=f"Num overlap: {config.inference.num_overlap}", verbose_logging=verbose_logging)
-
-    metric_avg = {}
-    for instr in instruments:
-        for metric_name in all_metrics:
-            metric_values = np.array(all_metrics[metric_name][instr])
-
-            mean_val = metric_values.mean()
-            std_val = metric_values.std()
-
-            logging(logs, text=f"Instr {instr} {metric_name}: {mean_val:.4f} (Std: {std_val:.4f})", verbose_logging=verbose_logging)
-            if metric_name not in metric_avg:
-                metric_avg[metric_name] = 0.0
-            metric_avg[metric_name] += mean_val
-    for metric_name in all_metrics:
-        metric_avg[metric_name] /= len(instruments)
-
-    if len(instruments) > 1:
-        for metric_name in metric_avg:
-            logging(logs, text=f'Metric avg {metric_name:11s}: {metric_avg[metric_name]:.4f}', verbose_logging=verbose_logging)
-    logging(logs, text=f"Elapsed time: {time.time() - start_time:.2f} sec", verbose_logging=verbose_logging)
-
-    if store_dir:
-        write_results_in_file(store_dir, logs)
-
-    return metric_avg
-
-
-def valid(
-    model: torch.nn.Module,
-    args,
-    config: ConfigDict,
-    device: torch.device,
-    verbose: bool = False
-) -> dict:
-    """
-    Validate a trained model on a set of audio mixtures and compute metrics.
-
-    This function performs validation by separating audio sources from mixtures,
-    computing evaluation metrics, and optionally saving results to a file.
-
-    Parameters:
-    ----------
-    model : torch.nn.Module
-        The trained model for source separation.
-    args : Namespace
-        Command-line arguments or equivalent object containing configurations.
-    config : dict
-        Configuration dictionary with model and processing parameters.
-    device : torch.device
-        The device (CPU or CUDA) to run the model on.
-    verbose : bool, optional
-        If True, enables verbose output during processing. Default is False.
-
-    Returns:
-    -------
-    dict
-        A dictionary of average metrics across all instruments.
-    """
-
-    start_time = time.time()
-    model.eval().to(device)
-
-    # dir to save files, if empty no saving
-    store_dir = getattr(args, 'store_dir', '')
-    # codec to save files
-    extension = getattr(
-        config['inference'],
-        'extension',
-        getattr(args, 'extension', 'wav')
-    )
-
-    all_mixtures_path = get_mixture_paths(args, verbose, config, extension)
-    all_metrics = process_audio_files(all_mixtures_path, model, args, config, device, verbose, not verbose)
-    instruments = prefer_target_instrument(config)
-
-    return compute_metric_avg(store_dir, args, instruments, config, all_metrics, start_time)
-
-
-def validate_in_subprocess(
-    proc_id: int,
-    queue: torch.multiprocessing.Queue,
-    all_mixtures_path: List[str],
-    model: torch.nn.Module,
-    args,
-    config: ConfigDict,
-    device: str,
-    return_dict
-) -> None:
-    """
-    Perform validation on a subprocess with multi-processing support. Each process handles inference on a subset of the mixture files
-    and updates the shared metrics dictionary.
-
-    Parameters:
-    ----------
-    proc_id : int
-        The process ID (used to assign metrics to the correct key in `return_dict`).
-    queue : torch.multiprocessing.Queue
-        Queue to receive paths to the mixture files for processing.
-    all_mixtures_path : List[str]
-        List of paths to the mixture files to be processed.
-    model : torch.nn.Module
-        The model to be used for inference.
-    args : dict
-        Dictionary containing various argument configurations (e.g., metrics to calculate).
-    config : ConfigDict
-        Configuration object containing model settings and training parameters.
-    device : str
-        The device to use for inference (e.g., 'cpu', 'cuda:0').
-    return_dict : torch.multiprocessing.Manager().dict
-        Shared dictionary to store the results from each process.
-
-    Returns:
-    -------
-    None
-        The function modifies the `return_dict` in place, but does not return any value.
-    """
-
-    m1 = model.eval().to(device)
-    if proc_id == 0:
-        progress_bar = tqdm(total=len(all_mixtures_path))
-
-    # Initialize metrics dictionary
-    all_metrics = {
-        metric: {instr: [] for instr in config.training.instruments}
-        for metric in args.metrics
-    }
-
-    while True:
-        current_step, path = queue.get()
-        if path is None:  # check for sentinel value
-            break
-        single_metrics = process_audio_files([path], m1, args, config, device, False, False)
-        pbar_dict = {}
-        for instr in config.training.instruments:
-            for metric_name in all_metrics:
-                all_metrics[metric_name][instr] += single_metrics[metric_name][instr]
-                if len(single_metrics[metric_name][instr]) > 0:
-                    pbar_dict[f"{metric_name}_{instr}"] = f"{single_metrics[metric_name][instr][0]:.4f}"
-        if proc_id == 0:
-            progress_bar.update(current_step - progress_bar.n)
-            progress_bar.set_postfix(pbar_dict)
-        # print(f"Inference on process {proc_id}", all_sdr)
-    return_dict[proc_id] = all_metrics
-    return
-
-
-def run_parallel_validation(
-    verbose: bool,
-    all_mixtures_path: List[str],
-    config: ConfigDict,
-    model: torch.nn.Module,
-    device_ids: List[int],
-    args,
-    return_dict
-) -> None:
-    """
-    Run parallel validation using multiple processes. Each process handles a subset of the mixture files and computes the metrics.
-    The results are stored in a shared dictionary.
-
-    Parameters:
-    ----------
-    verbose : bool
-        Flag to print detailed information about the validation process.
-    all_mixtures_path : List[str]
-        List of paths to the mixture files to be processed.
-    config : ConfigDict
-        Configuration object containing model settings and validation parameters.
-    model : torch.nn.Module
-        The model to be used for inference.
-    device_ids : List[int]
-        List of device IDs (for multi-GPU setups) to use for validation.
-    args : dict
-        Dictionary containing various argument configurations (e.g., metrics to calculate).
-
-    Returns:
-    -------
-        A shared dictionary containing the validation metrics from all processes.
-    """
-
-    model = model.to('cpu')
-    try:
-        # For multiGPU training extract single model
-        model = model.module
-    except:
-        pass
-
-    queue = torch.multiprocessing.Queue()
-    processes = []
-
-    for i, device in enumerate(device_ids):
-        if torch.cuda.is_available():
-            device = f'cuda:{device}'
-        else:
-            device = 'cpu'
-        p = torch.multiprocessing.Process(
-            target=validate_in_subprocess,
-            args=(i, queue, all_mixtures_path, model, args, config, device, return_dict)
-        )
-        p.start()
-        processes.append(p)
-    for i, path in enumerate(all_mixtures_path):
-        queue.put((i, path))
-    for _ in range(len(device_ids)):
-        queue.put((None, None))  # sentinel value to signal subprocesses to exit
-    for p in processes:
-        p.join()  # wait for all subprocesses to finish
-
-    return
-
-
-def valid_multi_gpu(
-    model: torch.nn.Module,
-    args,
-    config: ConfigDict,
-    device_ids: List[int],
-    verbose: bool = False
-) -> Dict[str, float]:
-    """
-    Perform validation across multiple GPUs, processing mixtures and computing metrics using parallel processes.
-    The results from each GPU are aggregated and the average metrics are computed.
-
-    Parameters:
-    ----------
-    model : torch.nn.Module
-        The model to be used for inference.
-    args : dict
-        Dictionary containing various argument configurations, such as file saving directory and codec settings.
-    config : ConfigDict
-        Configuration object containing model settings and validation parameters.
-    device_ids : List[int]
-        List of device IDs (for multi-GPU setups) to use for validation.
-    verbose : bool, optional
-        Flag to print detailed information about the validation process. Default is False.
-
-    Returns:
-    -------
-    Dict[str, float]
-        A dictionary containing the average metrics for each metric name.
-    """
-
-    start_time = time.time()
-
-    # dir to save files, if empty no saving
-    store_dir = getattr(args, 'store_dir', '')
-    # codec to save files
-    extension = getattr(
-        config['inference'],
-        'extension',
-        getattr(args, 'extension', 'wav')
-    )
-
-    all_mixtures_path = get_mixture_paths(args, verbose, config, extension)
-
-    return_dict = torch.multiprocessing.Manager().dict()
-
-    run_parallel_validation(verbose, all_mixtures_path, config, model, device_ids, args, return_dict)
-
-    all_metrics = dict()
-    for metric in args.metrics:
-        all_metrics[metric] = dict()
-        for instr in config.training.instruments:
-            all_metrics[metric][instr] = []
-            for i in range(len(device_ids)):
-                all_metrics[metric][instr] += return_dict[i][metric][instr]
-
-    instruments = prefer_target_instrument(config)
-
-    return compute_metric_avg(store_dir, args, instruments, config, all_metrics, start_time)
-
-
-def check_validation(args):
-    parser = argparse.ArgumentParser()
-    parser.add_argument("--model_type", type=str, default='mdx23c', help="One of mdx23c, htdemucs, segm_models, mel_band_roformer, bs_roformer, swin_upernet, bandit")
-    parser.add_argument("--config_path", type=str, help="path to config file")
-    parser.add_argument("--start_check_point", type=str, default='', help="Initial checkpoint to valid weights")
-    parser.add_argument("--valid_path", nargs="+", type=str, help="validate path")
-    parser.add_argument("--store_dir", default="", type=str, help="path to store results as wav file")
-    parser.add_argument("--device_ids", nargs='+', type=int, default=0, help='list of gpu ids')
-    parser.add_argument("--num_workers", type=int, default=0, help="dataloader num_workers")
-    parser.add_argument("--pin_memory", type=bool, default=False, help="dataloader pin_memory")
-    parser.add_argument("--extension", type=str, default='wav', help="Choose extension for validation")
-    parser.add_argument("--use_tta", action='store_true', help="Flag adds test time augmentation during inference (polarity and channel inverse). While this triples the runtime, it reduces noise and slightly improves prediction quality.")
-    parser.add_argument("--metrics", nargs='+', type=str, default=["sdr"], choices=['sdr', 'l1_freq', 'si_sdr', 'neg_log_wmse', 'aura_stft', 'aura_mrstft', 'bleedless', 'fullness'], help='List of metrics to use.')
-    if args is None:
-        args = parser.parse_args()
-    else:
-        args = parser.parse_args(args)
-
-    torch.backends.cudnn.benchmark = True
-    torch.multiprocessing.set_start_method('spawn')
-
-    model, config = get_model_from_config(args.model_type, args.config_path)
-    if args.start_check_point:
-        print(f'Start from checkpoint: {args.start_check_point}')
-        state_dict = torch.load(args.start_check_point)
-        if args.model_type in ['htdemucs', 'apollo']:
-            # Fix for htdemucs pretrained models
-            if 'state' in state_dict:
-                state_dict = state_dict['state']
-            # Fix for apollo pretrained models
-            if 'state_dict' in state_dict:
-                state_dict = state_dict['state_dict']
-        model.load_state_dict(state_dict)
-
-    print(f"Instruments: {config.training.instruments}")
-
-    device_ids = args.device_ids
-    if torch.cuda.is_available():
-        device = torch.device(f'cuda:{device_ids[0]}')
-    else:
-        device = 'cpu'
-        print('CUDA is not available. Run validation on CPU. It will be very slow...')
-
-    if torch.cuda.is_available() and len(device_ids) > 1:
-        valid_multi_gpu(model, args, config, device_ids, verbose=False)
-    else:
-        valid(model, args, config, device, verbose=True)
-
-
-if __name__ == "__main__":
-    check_validation(None)
->>>>>>> cc012642
+# coding: utf-8
+__author__ = 'Roman Solovyev (ZFTurbo): https://github.com/ZFTurbo/'
+
+import argparse
+import time
+from tqdm.auto import tqdm
+import sys
+import os
+import glob
+import copy
+import torch
+import librosa
+import soundfile as sf
+import numpy as np
+import torch.nn as nn
+import multiprocessing
+from utils import demix, get_metrics, get_model_from_config, prefer_target_instrument
+from typing import Tuple, Dict, List, Union
+import warnings
+from ml_collections import ConfigDict
+warnings.filterwarnings("ignore")
+
+
+def read_audio_transposed(path: str, instr: str = None, skip_err: bool = False) -> Tuple[np.ndarray, int]:
+    """
+    Reads an audio file, ensuring mono audio is converted to two-dimensional format,
+    and transposes the data to have channels as the first dimension.
+    Parameters
+    ----------
+    path : str
+        Path to the audio file.
+    skip_err: bool
+        If true, not raise errors
+    instr:
+        name of instument
+    Returns
+    -------
+    Tuple[np.ndarray, int]
+        A tuple containing:
+        - Transposed audio data as a NumPy array with shape (channels, length).
+          For mono audio, the shape will be (1, length).
+        - Sampling rate (int), e.g., 44100.
+    """
+
+    try:
+        mix, sr = sf.read(path)
+    except Exception as e:
+        if skip_err:
+            print(f"No stem {instr}: skip!")
+            return None, None
+        else:
+            raise RuntimeError(f"Error reading the file at {path}: {e}")
+    else:
+        if len(mix.shape) == 1:  # For mono audio
+            mix = np.expand_dims(mix, axis=-1)
+        return mix.T, sr
+
+
+def normalize_audio(audio: np.ndarray) -> tuple[np.ndarray, Dict[str, float]]:
+    """
+    Normalize an audio signal by subtracting the mean and dividing by the standard deviation.
+
+    Parameters:
+    ----------
+    audio : np.ndarray
+        Input audio array with shape (channels, time) or (time,).
+
+    Returns:
+    -------
+    tuple[np.ndarray, dict[str, float]]
+        - Normalized audio array with the same shape as the input.
+        - Dictionary containing the mean and standard deviation of the original audio.
+    """
+
+    mono = audio.mean(0)
+    mean, std = mono.mean(), mono.std()
+    return (audio - mean) / std, {"mean": mean, "std": std}
+
+
+def denormalize_audio(audio: np.ndarray, norm_params: Dict[str, float]) -> np.ndarray:
+    """
+    Denormalize an audio signal by reversing the normalization process (multiplying by the standard deviation
+    and adding the mean).
+
+    Parameters:
+    ----------
+    audio : np.ndarray
+        Normalized audio array to be denormalized.
+    norm_params : dict[str, float]
+        Dictionary containing the 'mean' and 'std' values used for normalization.
+
+    Returns:
+    -------
+    np.ndarray
+        Denormalized audio array with the same shape as the input.
+    """
+
+    return audio * norm_params["std"] + norm_params["mean"]
+
+
+
+def logging(logs: List[str], text: str, verbose_logging: bool = False) -> None:
+    """
+    Log validation information by printing the text and appending it to a log list.
+
+    Parameters:
+    ----------
+    store_dir : str
+        Directory to store the logs. If empty, logs are not stored.
+    logs : List[str]
+        List where the logs will be appended if the store_dir is specified.
+    text : str
+        The text to be logged, printed, and optionally added to the logs list.
+
+    Returns:
+    -------
+    None
+        This function modifies the logs list in place and prints the text.
+    """
+
+    print(text)
+    if verbose_logging:
+        logs.append(text)
+
+
+def write_results_in_file(store_dir: str, logs: List[str]) -> None:
+    """
+    Write the list of results into a file in the specified directory.
+
+    Parameters:
+    ----------
+    store_dir : str
+        The directory where the results file will be saved.
+    results : List[str]
+        A list of result strings to be written to the file.
+
+    Returns:
+    -------
+    None
+    """
+    with open(f'{store_dir}/results.txt', 'w') as out:
+        for item in logs:
+            out.write(item + "\n")
+
+
+def get_mixture_paths(
+    args,
+    verbose: bool,
+    config: ConfigDict,
+    extension: str
+) -> List[str]:
+    """
+    Retrieve paths to mixture files in the specified validation directories.
+
+    Parameters:
+    ----------
+    valid_path : List[str]
+        A list of directories to search for validation mixtures.
+    verbose : bool
+        If True, prints detailed information about the search process.
+    config : ConfigDict
+        Configuration object containing parameters like `inference.num_overlap` and `inference.batch_size`.
+    extension : str
+        File extension of the mixture files (e.g., 'wav').
+
+    Returns:
+    -------
+    List[str]
+        A list of file paths to the mixture files.
+    """
+    try:
+        valid_path = args.valid_path
+    except Exception as e:
+        print('No valid path in args')
+        raise e
+
+    all_mixtures_path = []
+    for path in valid_path:
+        part = sorted(glob.glob(f"{path}/*/mixture.{extension}"))
+        if len(part) == 0:
+            if verbose:
+                print(f'No validation data found in: {path}')
+        all_mixtures_path += part
+    if verbose:
+        print(f'Total mixtures: {len(all_mixtures_path)}')
+        print(f'Overlap: {config.inference.num_overlap} Batch size: {config.inference.batch_size}')
+
+    return all_mixtures_path
+
+
+def update_metrics_and_pbar(
+        track_metrics: Dict,
+        all_metrics: Dict,
+        instr: str,
+        pbar_dict: Dict,
+        mixture_paths: Union[List[str], tqdm],
+        verbose: bool = False
+) -> None:
+    """
+    Update metrics dictionary and progress bar with new metric values.
+
+    Parameters:
+    ----------
+    track_metrics : Dict
+        Dictionary with metric names as keys and their computed values as values.
+    all_metrics : Dict
+        Dictionary to store all metrics, organized by metric name and instrument.
+    instr : str
+        Name of the instrument for which the metrics are being computed.
+    pbar_dict : Dict
+        Dictionary for progress bar updates.
+    mixture_paths : tqdm, optional
+        Progress bar object, if available. Default is None.
+    verbose : bool, optional
+        If True, prints metric values to the console. Default is False.
+    """
+    for metric_name, metric_value in track_metrics.items():
+        if verbose:
+            print(f"Metric {metric_name:11s} value: {metric_value:.4f}")
+        all_metrics[metric_name][instr].append(metric_value)
+        pbar_dict[f'{metric_name}_{instr}'] = metric_value
+
+    if mixture_paths is not None:
+        try:
+            mixture_paths.set_postfix(pbar_dict)
+        except Exception:
+            pass
+
+
+def apply_tta(
+        config,
+        model: torch.nn.Module,
+        mix: torch.Tensor,
+        waveforms_orig: Dict[str, torch.Tensor],
+        device: torch.device,
+        model_type: str
+) -> Dict[str, torch.Tensor]:
+    """
+    Apply Test-Time Augmentation (TTA) for source separation.
+
+    This function processes the input mixture with test-time augmentations, including
+    channel inversion and polarity inversion, to enhance the separation results. The
+    results from all augmentations are averaged to produce the final output.
+
+    Parameters:
+    ----------
+    config : Any
+        Configuration object containing model and processing parameters.
+    model : torch.nn.Module
+        The trained model used for source separation.
+    mix : torch.Tensor
+        The mixed audio tensor with shape (channels, time).
+    waveforms_orig : Dict[str, torch.Tensor]
+        Dictionary of original separated waveforms (before TTA) for each instrument.
+    device : torch.device
+        Device (CPU or CUDA) on which the model will be executed.
+    model_type : str
+        Type of the model being used (e.g., "demucs", "custom_model").
+
+    Returns:
+    -------
+    Dict[str, torch.Tensor]
+        Updated dictionary of separated waveforms after applying TTA.
+    """
+    # Create augmentations: channel inversion and polarity inversion
+    track_proc_list = [mix[::-1].copy(), -1.0 * mix.copy()]
+
+    # Process each augmented mixture
+    for i, augmented_mix in enumerate(track_proc_list):
+        waveforms = demix(config, model, augmented_mix, device, model_type=model_type)
+        for el in waveforms:
+            if i == 0:
+                waveforms_orig[el] += waveforms[el][::-1].copy()
+            else:
+                waveforms_orig[el] -= waveforms[el]
+
+    # Average the results across augmentations
+    for el in waveforms_orig:
+        waveforms_orig[el] /= len(track_proc_list) + 1
+
+    return waveforms_orig
+
+
+def process_audio_files(
+    mixture_paths: List[str],
+    model: torch.nn.Module,
+    args,
+    config,
+    device: torch.device,
+    verbose: bool = False,
+    is_tqdm: bool = True
+) -> Dict[str, Dict[str, List[float]]]:
+    """
+    Process a list of audio files, perform source separation, and evaluate metrics.
+
+    Parameters:
+    ----------
+    mixture_paths : List[str]
+        List of file paths to the audio mixtures.
+    model : torch.nn.Module
+        The trained model used for source separation.
+    args : Any
+        Argument object containing user-specified options like metrics, model type, etc.
+    config : Any
+        Configuration object containing model and processing parameters.
+    device : torch.device
+        Device (CPU or CUDA) on which the model will be executed.
+    verbose : bool, optional
+        If True, prints detailed logs for each processed file. Default is False.
+    is_tqdm : bool, optional
+        If True, displays a progress bar for file processing. Default is True.
+
+    Returns:
+    -------
+    Dict[str, Dict[str, List[float]]]
+        A nested dictionary where the outer keys are metric names,
+        the inner keys are instrument names, and the values are lists of metric scores.
+    """
+    instruments = prefer_target_instrument(config)
+
+    use_tta = getattr(args, 'use_tta', False)
+    #dir to save files, if empty no saving
+    store_dir = getattr(args, 'store_dir', '')
+    #codec to save files
+    extension = getattr(config['inference'],'extension',
+                        getattr(args, 'extension',
+                                'wav') )
+
+    # Initialize metrics dictionary
+    all_metrics = {
+        metric: {instr: [] for instr in config.training.instruments}
+        for metric in args.metrics
+    }
+
+    if is_tqdm:
+        mixture_paths = tqdm(mixture_paths)
+
+    for path in mixture_paths:
+        start_time = time.time()
+        mix, sr = read_audio_transposed(path)
+        mix_orig = mix.copy()
+        folder = os.path.dirname(path)
+
+        if 'sample_rate' in config.audio:
+            if sr != config.audio['sample_rate']:
+                orig_length = mix.shape[-1]
+                if verbose:
+                    print(f'Warning: sample rate is different. In config: {config.audio["sample_rate"]} in file {path}: {sr}')
+                mix = librosa.resample(mix, orig_sr=sr, target_sr=config.audio['sample_rate'], res_type='kaiser_best')
+
+        if verbose:
+            folder_name = os.path.abspath(folder)
+            print(f'Song: {folder_name} Shape: {mix.shape}')
+
+        if 'normalize' in config.inference:
+            if config.inference['normalize'] is True:
+                mix, norm_params = normalize_audio(mix)
+
+        waveforms_orig = demix(config, model, mix.copy(), device, model_type=args.model_type)
+
+        if use_tta:
+            waveforms_orig = apply_tta(config, model, mix, waveforms_orig, device, args.model_type)
+
+        pbar_dict = {}
+
+        for instr in instruments:
+            if verbose:
+                print(f"Instr: {instr}")
+
+            if instr != 'other' or config.training.other_fix is False:
+                track, sr1 = read_audio_transposed(f"{folder}/{instr}.{extension}", instr, skip_err=True)
+                if track is None:
+                    continue
+            else:
+                # if track=vocal+other
+                track, sr1 = read_audio_transposed(f"{folder}/vocals.{extension}")
+                track = mix_orig - track
+
+            estimates = waveforms_orig[instr]
+
+            if 'sample_rate' in config.audio:
+                if sr != config.audio['sample_rate']:
+                    estimates = librosa.resample(estimates, orig_sr=config.audio['sample_rate'], target_sr=sr,
+                                                 res_type='kaiser_best')
+                    estimates = librosa.util.fix_length(estimates, size=orig_length)
+
+            if 'normalize' in config.inference:
+                if config.inference['normalize'] is True:
+                    estimates = denormalize_audio(estimates, norm_params)
+
+            if store_dir:
+                os.makedirs(store_dir, exist_ok=True)
+                out_wav_name = f"{store_dir}/{os.path.basename(folder)}_{instr}.wav"
+                sf.write(out_wav_name, estimates.T, sr, subtype='FLOAT')
+
+            track_metrics = get_metrics(
+                args.metrics,
+                track,
+                estimates,
+                mix_orig,
+                device=device,
+            )
+
+            update_metrics_and_pbar(
+                track_metrics,
+                all_metrics,
+                instr, pbar_dict,
+                mixture_paths=mixture_paths,
+                verbose=verbose
+            )
+
+        if verbose:
+            print(f"Time for song: {time.time() - start_time:.2f} sec")
+
+    return all_metrics
+
+
+def compute_metric_avg(
+    store_dir: str,
+    args,
+    instruments: List[str],
+    config: ConfigDict,
+    all_metrics: Dict[str, Dict[str, List[float]]],
+    start_time: float
+) -> Dict[str, float]:
+    """
+    Calculate and log the average metrics for each instrument, including per-instrument metrics and overall averages.
+
+    Parameters:
+    ----------
+    store_dir : str
+        Directory to store the logs. If empty, logs are not stored.
+    args : dict
+        Dictionary containing the arguments, used for logging.
+    instruments : List[str]
+        List of instruments to process.
+    config : ConfigDict
+        Configuration dictionary containing the inference settings.
+    all_metrics : Dict[str, Dict[str, List[float]]]
+        A dictionary containing metric values for each instrument.
+        The structure is {metric_name: {instrument_name: [metric_values]}}.
+    start_time : float
+        The starting time for calculating elapsed time.
+
+    Returns:
+    -------
+    Dict[str, float]
+        A dictionary with the average value for each metric across all instruments.
+    """
+
+    logs = []
+    if store_dir:
+        logs.append(str(args))
+        verbose_logging = True
+    else:
+        verbose_logging = False
+
+    logging(logs, text=f"Num overlap: {config.inference.num_overlap}", verbose_logging=verbose_logging)
+
+    metric_avg = {}
+    for instr in instruments:
+        for metric_name in all_metrics:
+            metric_values = np.array(all_metrics[metric_name][instr])
+
+            mean_val = metric_values.mean()
+            std_val = metric_values.std()
+
+            logging(logs, text=f"Instr {instr} {metric_name}: {mean_val:.4f} (Std: {std_val:.4f})", verbose_logging=verbose_logging)
+            if metric_name not in metric_avg:
+                metric_avg[metric_name] = 0.0
+            metric_avg[metric_name] += mean_val
+    for metric_name in all_metrics:
+        metric_avg[metric_name] /= len(instruments)
+
+    if len(instruments) > 1:
+        for metric_name in metric_avg:
+            logging(logs, text=f'Metric avg {metric_name:11s}: {metric_avg[metric_name]:.4f}', verbose_logging=verbose_logging)
+    logging(logs, text=f"Elapsed time: {time.time() - start_time:.2f} sec", verbose_logging=verbose_logging)
+
+    if store_dir:
+        write_results_in_file(store_dir, logs)
+
+    return metric_avg
+
+
+def valid(
+    model: torch.nn.Module,
+    args,
+    config: ConfigDict,
+    device: torch.device,
+    verbose: bool = False
+) -> dict:
+    """
+    Validate a trained model on a set of audio mixtures and compute metrics.
+
+    This function performs validation by separating audio sources from mixtures,
+    computing evaluation metrics, and optionally saving results to a file.
+
+    Parameters:
+    ----------
+    model : torch.nn.Module
+        The trained model for source separation.
+    args : Namespace
+        Command-line arguments or equivalent object containing configurations.
+    config : dict
+        Configuration dictionary with model and processing parameters.
+    device : torch.device
+        The device (CPU or CUDA) to run the model on.
+    verbose : bool, optional
+        If True, enables verbose output during processing. Default is False.
+
+    Returns:
+    -------
+    dict
+        A dictionary of average metrics across all instruments.
+    """
+
+    start_time = time.time()
+    model.eval().to(device)
+
+    # dir to save files, if empty no saving
+    store_dir = getattr(args, 'store_dir', '')
+    # codec to save files
+    extension = getattr(
+        config['inference'],
+        'extension',
+        getattr(args, 'extension', 'wav')
+    )
+
+    all_mixtures_path = get_mixture_paths(args, verbose, config, extension)
+    all_metrics = process_audio_files(all_mixtures_path, model, args, config, device, verbose, not verbose)
+    instruments = prefer_target_instrument(config)
+
+    return compute_metric_avg(store_dir, args, instruments, config, all_metrics, start_time)
+
+
+def validate_in_subprocess(
+    proc_id: int,
+    queue: torch.multiprocessing.Queue,
+    all_mixtures_path: List[str],
+    model: torch.nn.Module,
+    args,
+    config: ConfigDict,
+    device: str,
+    return_dict
+) -> None:
+    """
+    Perform validation on a subprocess with multi-processing support. Each process handles inference on a subset of the mixture files
+    and updates the shared metrics dictionary.
+
+    Parameters:
+    ----------
+    proc_id : int
+        The process ID (used to assign metrics to the correct key in `return_dict`).
+    queue : torch.multiprocessing.Queue
+        Queue to receive paths to the mixture files for processing.
+    all_mixtures_path : List[str]
+        List of paths to the mixture files to be processed.
+    model : torch.nn.Module
+        The model to be used for inference.
+    args : dict
+        Dictionary containing various argument configurations (e.g., metrics to calculate).
+    config : ConfigDict
+        Configuration object containing model settings and training parameters.
+    device : str
+        The device to use for inference (e.g., 'cpu', 'cuda:0').
+    return_dict : torch.multiprocessing.Manager().dict
+        Shared dictionary to store the results from each process.
+
+    Returns:
+    -------
+    None
+        The function modifies the `return_dict` in place, but does not return any value.
+    """
+
+    m1 = model.eval().to(device)
+    if proc_id == 0:
+        progress_bar = tqdm(total=len(all_mixtures_path))
+
+    # Initialize metrics dictionary
+    all_metrics = {
+        metric: {instr: [] for instr in config.training.instruments}
+        for metric in args.metrics
+    }
+
+    while True:
+        current_step, path = queue.get()
+        if path is None:  # check for sentinel value
+            break
+        single_metrics = process_audio_files([path], m1, args, config, device, False, False)
+        pbar_dict = {}
+        for instr in config.training.instruments:
+            for metric_name in all_metrics:
+                all_metrics[metric_name][instr] += single_metrics[metric_name][instr]
+                if len(single_metrics[metric_name][instr]) > 0:
+                    pbar_dict[f"{metric_name}_{instr}"] = f"{single_metrics[metric_name][instr][0]:.4f}"
+        if proc_id == 0:
+            progress_bar.update(current_step - progress_bar.n)
+            progress_bar.set_postfix(pbar_dict)
+        # print(f"Inference on process {proc_id}", all_sdr)
+    return_dict[proc_id] = all_metrics
+    return
+
+
+def run_parallel_validation(
+    verbose: bool,
+    all_mixtures_path: List[str],
+    config: ConfigDict,
+    model: torch.nn.Module,
+    device_ids: List[int],
+    args,
+    return_dict
+) -> None:
+    """
+    Run parallel validation using multiple processes. Each process handles a subset of the mixture files and computes the metrics.
+    The results are stored in a shared dictionary.
+
+    Parameters:
+    ----------
+    verbose : bool
+        Flag to print detailed information about the validation process.
+    all_mixtures_path : List[str]
+        List of paths to the mixture files to be processed.
+    config : ConfigDict
+        Configuration object containing model settings and validation parameters.
+    model : torch.nn.Module
+        The model to be used for inference.
+    device_ids : List[int]
+        List of device IDs (for multi-GPU setups) to use for validation.
+    args : dict
+        Dictionary containing various argument configurations (e.g., metrics to calculate).
+
+    Returns:
+    -------
+        A shared dictionary containing the validation metrics from all processes.
+    """
+
+    model = model.to('cpu')
+    try:
+        # For multiGPU training extract single model
+        model = model.module
+    except:
+        pass
+
+    queue = torch.multiprocessing.Queue()
+    processes = []
+
+    for i, device in enumerate(device_ids):
+        if torch.cuda.is_available():
+            device = f'cuda:{device}'
+        else:
+            device = 'cpu'
+        p = torch.multiprocessing.Process(
+            target=validate_in_subprocess,
+            args=(i, queue, all_mixtures_path, model, args, config, device, return_dict)
+        )
+        p.start()
+        processes.append(p)
+    for i, path in enumerate(all_mixtures_path):
+        queue.put((i, path))
+    for _ in range(len(device_ids)):
+        queue.put((None, None))  # sentinel value to signal subprocesses to exit
+    for p in processes:
+        p.join()  # wait for all subprocesses to finish
+
+    return
+
+
+def valid_multi_gpu(
+    model: torch.nn.Module,
+    args,
+    config: ConfigDict,
+    device_ids: List[int],
+    verbose: bool = False
+) -> Dict[str, float]:
+    """
+    Perform validation across multiple GPUs, processing mixtures and computing metrics using parallel processes.
+    The results from each GPU are aggregated and the average metrics are computed.
+
+    Parameters:
+    ----------
+    model : torch.nn.Module
+        The model to be used for inference.
+    args : dict
+        Dictionary containing various argument configurations, such as file saving directory and codec settings.
+    config : ConfigDict
+        Configuration object containing model settings and validation parameters.
+    device_ids : List[int]
+        List of device IDs (for multi-GPU setups) to use for validation.
+    verbose : bool, optional
+        Flag to print detailed information about the validation process. Default is False.
+
+    Returns:
+    -------
+    Dict[str, float]
+        A dictionary containing the average metrics for each metric name.
+    """
+
+    start_time = time.time()
+
+    # dir to save files, if empty no saving
+    store_dir = getattr(args, 'store_dir', '')
+    # codec to save files
+    extension = getattr(
+        config['inference'],
+        'extension',
+        getattr(args, 'extension', 'wav')
+    )
+
+    all_mixtures_path = get_mixture_paths(args, verbose, config, extension)
+
+    return_dict = torch.multiprocessing.Manager().dict()
+
+    run_parallel_validation(verbose, all_mixtures_path, config, model, device_ids, args, return_dict)
+
+    all_metrics = dict()
+    for metric in args.metrics:
+        all_metrics[metric] = dict()
+        for instr in config.training.instruments:
+            all_metrics[metric][instr] = []
+            for i in range(len(device_ids)):
+                all_metrics[metric][instr] += return_dict[i][metric][instr]
+
+    instruments = prefer_target_instrument(config)
+
+    return compute_metric_avg(store_dir, args, instruments, config, all_metrics, start_time)
+
+
+def check_validation(args):
+    parser = argparse.ArgumentParser()
+    parser.add_argument("--model_type", type=str, default='mdx23c', help="One of mdx23c, htdemucs, segm_models, mel_band_roformer, bs_roformer, swin_upernet, bandit")
+    parser.add_argument("--config_path", type=str, help="path to config file")
+    parser.add_argument("--start_check_point", type=str, default='', help="Initial checkpoint to valid weights")
+    parser.add_argument("--valid_path", nargs="+", type=str, help="validate path")
+    parser.add_argument("--store_dir", default="", type=str, help="path to store results as wav file")
+    parser.add_argument("--device_ids", nargs='+', type=int, default=0, help='list of gpu ids')
+    parser.add_argument("--num_workers", type=int, default=0, help="dataloader num_workers")
+    parser.add_argument("--pin_memory", type=bool, default=False, help="dataloader pin_memory")
+    parser.add_argument("--extension", type=str, default='wav', help="Choose extension for validation")
+    parser.add_argument("--use_tta", action='store_true', help="Flag adds test time augmentation during inference (polarity and channel inverse). While this triples the runtime, it reduces noise and slightly improves prediction quality.")
+    parser.add_argument("--metrics", nargs='+', type=str, default=["sdr"], choices=['sdr', 'l1_freq', 'si_sdr', 'neg_log_wmse', 'aura_stft', 'aura_mrstft', 'bleedless', 'fullness'], help='List of metrics to use.')
+    if args is None:
+        args = parser.parse_args()
+    else:
+        args = parser.parse_args(args)
+
+    torch.backends.cudnn.benchmark = True
+    torch.multiprocessing.set_start_method('spawn')
+
+    model, config = get_model_from_config(args.model_type, args.config_path)
+    if args.start_check_point:
+        print(f'Start from checkpoint: {args.start_check_point}')
+        state_dict = torch.load(args.start_check_point)
+        if args.model_type in ['htdemucs', 'apollo']:
+            # Fix for htdemucs pretrained models
+            if 'state' in state_dict:
+                state_dict = state_dict['state']
+            # Fix for apollo pretrained models
+            if 'state_dict' in state_dict:
+                state_dict = state_dict['state_dict']
+        model.load_state_dict(state_dict)
+
+    print(f"Instruments: {config.training.instruments}")
+
+    device_ids = args.device_ids
+    if torch.cuda.is_available():
+        device = torch.device(f'cuda:{device_ids[0]}')
+    else:
+        device = 'cpu'
+        print('CUDA is not available. Run validation on CPU. It will be very slow...')
+
+    if torch.cuda.is_available() and len(device_ids) > 1:
+        valid_multi_gpu(model, args, config, device_ids, verbose=False)
+    else:
+        valid(model, args, config, device, verbose=True)
+
+
+if __name__ == "__main__":
+    check_validation(None)