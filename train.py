--- conflicted
+++ resolved
@@ -591,23 +591,6 @@
         if torch.cuda.is_available() and len(device_ids) > 1:
             valid_multi_gpu(model, args, config, args.device_ids, verbose=True)
         else:
-<<<<<<< HEAD
-            metrics_avg = valid(model, args, config, device, verbose=True)
-        metric_avg = metrics_avg[args.metric_for_scheduler]
-        if metric_avg > best_metric:
-            store_path = args.results_path + '/model_{}_ep_{}_{}_{:.4f}.ckpt'.format(args.model_type, epoch, args.metric_for_scheduler, metric_avg)
-            print('Store weights: {}'.format(store_path))
-            state_dict = model.state_dict() if len(device_ids) <= 1 else model.module.state_dict()
-            torch.save(
-                state_dict,
-                store_path
-            )
-            best_metric = metric_avg
-        scheduler.step(metric_avg)
-        wandb.log({'metric_main': metric_avg, 'best_metric': best_metric})
-        for metric_name in metrics_avg:
-            wandb.log({'metric_{}'.format(metric_name): metrics_avg[metric_name]})
-=======
             valid(model, args, config, device, verbose=True)
 
     optimizer = get_optimizer(config, model)
@@ -640,7 +623,6 @@
                          use_amp, scaler, gradient_accumulation_steps, train_loader, multi_loss)
         save_last_weights(args, model, device_ids)
         best_metric = compute_epoch_metrics(model, args, config, device, device_ids, best_metric, epoch, scheduler)
->>>>>>> cc012642
 
 
 if __name__ == "__main__":
